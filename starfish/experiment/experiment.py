import json
from typing import (
    Callable,
    Dict,
    List,
    MutableMapping,
    MutableSequence,
    MutableSet,
    Optional,
    Sequence,
    Set,
    Union
)

from semantic_version import Version
from slicedimage import Collection, TileSet
from slicedimage.io import Reader, resolve_path_or_url, resolve_url
from slicedimage.urlpath import pathjoin

from sptx_format import validate_sptx
from starfish.codebook.codebook import Codebook
from starfish.config import StarfishConfig
from starfish.imagestack.imagestack import ImageStack
from starfish.imagestack.parser.crop import CropParameters
from starfish.types import Axes, Coordinates
from .version import MAX_SUPPORTED_VERSION, MIN_SUPPORTED_VERSION


class FieldOfView:
    """
    This encapsulates a field of view.  It contains the primary image and auxiliary images that are
    associated with the field of view.

    All images can be accessed using a the get_image('primary') method with the name of the image type.
    The primary image is accessed using the name
    :py:attr:`starfish.experiment.experiment.FieldOFView.PRIMARY_IMAGES`.

    Attributes
    ----------
    name : str
        The name of the FOV.
    image_types : Set[str]
        A set of all the image types.
    """

    PRIMARY_IMAGES = 'primary'

    def __init__(
            self, name: str,
            image_tilesets: Optional[MutableMapping[str, TileSet]] = None
    ) -> None:
        """
        Fields of views can obtain their primary image from either an ImageStack or a TileSet (but
        only one).  It can obtain their auxiliary image dictionary from either a dictionary of
        auxiliary image name to ImageStack or a dictionary of auxiliary image name to TileSet (but
        only one).

        Note that if the source image is from a TileSet, the decoding of TileSet to ImageStack does
        not happen until the image is accessed.  Be prepared to handle errors when images are
        accessed.
        """
        self._images: MutableMapping[str, TileSet] = dict()
        self._name = name
        self.aligned_coordinate_groups: Dict[str, List[CropParameters]] = dict()
        if image_tilesets:
            for name, tileset in image_tilesets.items():
                self.aligned_coordinate_groups[name] = self.parse_coordinate_groups(tileset)
            self._images = image_tilesets

    def __repr__(self):
        images = '\n    '.join(
            f'{k}: {v}'
            for k, v in self._images.items()
            if k != FieldOfView.PRIMARY_IMAGES
        )
        return (
            f"<starfish.FieldOfView>\n"
            f"  Primary Image: {self._images[FieldOfView.PRIMARY_IMAGES]}\n"
            f"  Auxiliary Images:\n"
            f"    {images}"
        )

    def parse_coordinate_groups(self, tileset: TileSet) -> List[CropParameters]:
        """Takes a tileset and compares the physical coordinates on each tile to
         create aligned coordinate groups (groups of tiles that have the same physical coordinates)

         Returns
         -------
         A list of CropParameters. Each entry describes the r/ch/z values of tiles that are aligned
         (have matching coordinates)
         """
        coord_groups: Dict[tuple, CropParameters] = dict()
        for tile in tileset._tiles:
            x_y_coords = tuple(i for i in [
                tile.coordinates[Coordinates.X][0], tile.coordinates[Coordinates.X][1],
                tile.coordinates[Coordinates.Y][0], tile.coordinates[Coordinates.Y][1],
            ])
            if x_y_coords in coord_groups:
                crop_params = coord_groups[x_y_coords]
                crop_params.add_permitted_axes(Axes.CH, tile.indices[Axes.CH])
                crop_params.add_permitted_axes(Axes.ROUND, tile.indices[Axes.ROUND])
                if Axes.ZPLANE in tile.indices:
                    crop_params.add_permitted_axes(Axes.ZPLANE, tile.indices[Axes.ZPLANE])
            else:
                coord_groups[x_y_coords] = CropParameters(
                    permitted_chs=[tile.indices[Axes.CH]],
                    permitted_rounds=[tile.indices[Axes.ROUND]],
                    permitted_zplanes=[tile.indices[Axes.ZPLANE]] if Axes.ZPLANE in tile.indices else None)
        return list(coord_groups.values())

    @property
    def name(self) -> str:
        return self._name

    @property
    def image_types(self) -> Set[str]:
        return set(self._images.keys())

    def show_aligned_image_groups(self):
        """
        Describe the aligned subgroups for each Tileset in this FOV

        ex.
            {'primary': 'Group 0:  <starfish.ImageStack (8, 2, 1, 205, 405))>',
             'nuclei': 'Group 0:  <starfish.ImageStack (1, 1, 1, 205, 405))>'}

        Means there are two tilesets in this FOV, (primary and nuclei) each tileset only
        has one aligned subgroup.

        ex.
            {'primary': 'Group 0:  <starfish.ImageStack (4, 2, 1, 205, 405)>
                         Group 1:  <starfish.ImageStack (4, 2, 1, 205, 405)>'}

        Means there is one tileset in this FOV, (primary), it has two different aligned
        coordinate groups with 4 rounds in each

        """
        all_groups = dict()
        for name, groups in self.aligned_coordinate_groups.items():
            y_size = self._images[name].default_tile_shape[0]
            x_size = self._images[name].default_tile_shape[1]
            info = '\n    '.join(
                f" Group {k}: "
                f" <starfish.ImageStack "
<<<<<<< HEAD
                f"""({len(v._permitted_rounds) if v._permitted_rounds else 0, 
                    len(v._permitted_chs) if v._permitted_chs else 0,
                 len(v._permitted_zplanes) if v._permitted_zplanes else 0, y_size, x_size})>"""
=======
                f"""({len(v._permitted_rounds) if v._permitted_rounds else 1, 
                    len(v._permitted_chs) if v._permitted_chs else 1,
                 len(v._permitted_zplanes) if v._permitted_zplanes else 1, y_size, x_size})>"""
>>>>>>> 6261a73c
                for k, v in enumerate(groups)
            )
            all_groups[name] = f'{info}'
        return all_groups

    def iterate_image_type(self, image_type: str):
        for aligned_group, _ in enumerate(self.aligned_coordinate_groups[image_type]):
            yield self.get_image(item=image_type, aligned_group=aligned_group)

    def get_image(self, item, aligned_group: int = 0,
                  x_slice: Optional[Union[int, slice]] = None,
                  y_slice: Optional[Union[int, slice]] = None,
                  ) -> ImageStack:
        """
        Parameters
        ----------

        item: str
            The name of the tileset ex. 'primary' or 'nuclei'
        aligned_group: int
            The aligned subgroup, default 0
        x_slice: int or slice
            The cropping parameters for the x axis
        y_slice:
            The cropping parameters for the y axis

        Returns
        -------
        The instantiated ImageStack
        """
        crop_params = self.aligned_coordinate_groups[item][aligned_group]
        crop_params._x_slice = x_slice
        crop_params._y_slice = y_slice
        return ImageStack.from_tileset(self._images[item], crop_parameters=crop_params)


class Experiment:
    """
    This encapsulates an experiment, with one or more fields of view and a codebook.  An individual
    FOV can be retrieved using a key, i.e., experiment[fov_name].

    Methods
    -------
    from_json()
        Given a URL or a path to an experiment.json document, return an Experiment object
        corresponding to the document.
    fov()
        Given a callable that accepts a FOV, return the first FOVs that the callable returns True
        when passed the FOV.  Because there is no guaranteed sorting for the FOVs, use this
        cautiously.
    fovs()
        Given a callable that accepts a FOV, return all the FOVs that the callable returns True when
        passed the FOV.
    fovs_by_name()
        Given one or more FOV names, return the FOVs that match those names.

    Attributes
    ----------
    codebook : Codebook
        Returns the codebook associated with this experiment.
    extras : Dict
        Returns the extras dictionary associated with this experiment.
    """
    def __init__(
            self,
            fovs: Sequence[FieldOfView],
            codebook: Codebook,
            extras: dict,
            *,
            src_doc: dict=None,
    ) -> None:
        self._fovs = fovs
        self._codebook = codebook
        self._extras = extras
        self._src_doc = src_doc

    def __repr__(self):

        # truncate the list of fields of view if it is longer than print_n_fov
        print_n_fov = 4
        n_fields_of_view = list(self.items())[:print_n_fov]
        fields_of_view_str = "\n".join(
            f'{k}: {v}' for k, v in n_fields_of_view
        )

        # add an ellipsis if not all fields of view are being printed
        if len(self._fovs) > print_n_fov:
            fov_repr = f"{{\n{fields_of_view_str}\n  ...,\n}}"
        else:
            fov_repr = f"{{\n{fields_of_view_str}\n}}"

        # return the formatted string
        object_repr = f"<starfish.Experiment (FOVs={len(self._fovs)})>\n"
        return object_repr + fov_repr

    @classmethod
    def from_json(cls, json_url: str) -> "Experiment":
        """
        Construct an `Experiment` from an experiment.json file format specifier.
        Loads configuration from StarfishConfig.

        Parameters
        ----------
        json_url : str
            file path or web link to an experiment.json file

        Returns
        -------
        Experiment :
            Experiment object serving the requested experiment data

        """

        config = StarfishConfig()

        if config.strict:
            valid = validate_sptx.validate(json_url)
            if not valid:
                raise Exception("validation failed")

        backend, name, baseurl = resolve_path_or_url(json_url, config.slicedimage)
        with backend.read_contextmanager(name) as fh:
            experiment_document = json.load(fh)

        version = cls.verify_version(experiment_document['version'])

        _, codebook_name, codebook_baseurl = resolve_url(experiment_document['codebook'],
                                                         baseurl, config.slicedimage)
        codebook_absolute_url = pathjoin(codebook_baseurl, codebook_name)
        codebook = Codebook.from_json(codebook_absolute_url)

        extras = experiment_document['extras']

        fovs: MutableSequence[FieldOfView] = list()
        fov_tilesets: MutableMapping[str, TileSet]
        if version < Version("5.0.0"):
            primary_image: Collection = Reader.parse_doc(experiment_document['primary_images'],
                                                         baseurl, config.slicedimage)
            auxiliary_images: MutableMapping[str, Collection] = dict()
            for aux_image_type, aux_image_url in experiment_document['auxiliary_images'].items():
                auxiliary_images[aux_image_type] = Reader.parse_doc(
                    aux_image_url, baseurl, config.slicedimage)

            for fov_name, primary_tileset in primary_image.all_tilesets():
                fov_tilesets = dict()
                fov_tilesets[FieldOfView.PRIMARY_IMAGES] = primary_tileset
                for aux_image_type, aux_image_collection in auxiliary_images.items():
                    aux_image_tileset = aux_image_collection.find_tileset(fov_name)
                    if aux_image_tileset is not None:
                        fov_tilesets[aux_image_type] = aux_image_tileset

                fov = FieldOfView(fov_name, image_tilesets=fov_tilesets)
                fovs.append(fov)
        else:
            images: MutableMapping[str, Collection] = dict()
            all_fov_names: MutableSet[str] = set()
            for image_type, image_url in experiment_document['images'].items():
                image = Reader.parse_doc(image_url, baseurl, config.slicedimage)
                images[image_type] = image
                for fov_name, _ in image.all_tilesets():
                    all_fov_names.add(fov_name)

            for fov_name in all_fov_names:
                fov_tilesets = dict()
                for image_type, image_collection in images.items():
                    image_tileset = image_collection.find_tileset(fov_name)
                    if image_tileset is not None:
                        fov_tilesets[image_type] = image_tileset

                fov = FieldOfView(fov_name, image_tilesets=fov_tilesets)
                fovs.append(fov)

        return Experiment(fovs, codebook, extras, src_doc=experiment_document)

    @classmethod
    def verify_version(cls, semantic_version_str: str) -> Version:
        version = Version(semantic_version_str)
        if not (MIN_SUPPORTED_VERSION <= version <= MAX_SUPPORTED_VERSION):
            raise ValueError(
                f"version {version} not supported.  This version of the starfish library only "
                f"supports formats from {MIN_SUPPORTED_VERSION} to "
                f"{MAX_SUPPORTED_VERSION}")
        return version

    def fov(
            self,
            filter_fn: Callable[[FieldOfView], bool]=lambda _: True,
            key_fn: Callable[[FieldOfView], str]=lambda fov: fov.name,
    ) -> FieldOfView:
        """
        Given a callable filter_fn, apply it to all the FOVs in this experiment.  Return the first
        FOV such that filter_fn(FOV) returns True. The order of the filtered FOVs will be determined
        by the key_fn callable. By default, this matches the order of fov.name.

        If no FOV matches, raise LookupError.
        """
        for fov in sorted(self._fovs, key=key_fn):
            if filter_fn(fov):
                return fov
        raise LookupError("Cannot find any FOV that the filter allows.")

    def fovs(
            self,
            filter_fn: Callable[[FieldOfView], bool]=lambda _: True,
            key_fn: Callable[[FieldOfView], str]=lambda fov: fov.name,
    ) -> Sequence[FieldOfView]:
        """
        Given a callable filter_fn, apply it to all the FOVs in this experiment.  Return a list of
        FOVs such that filter_fn(FOV) returns True. The returned list is sorted based on the key_fn
        callable, which by default matches the order of fov.name.
        """
        results: MutableSequence[FieldOfView] = list()
        for fov in self._fovs:
            if not filter_fn(fov):
                continue

            results.append(fov)
        results = sorted(results, key=key_fn)
        return results

    def fovs_by_name(
        self,
        *names,
        key_fn: Callable[[FieldOfView], str]=lambda fov: fov.name,
    ) -> Sequence[FieldOfView]:
        """
        Given a callable filter_fn, apply it to all the FOVs in this experiment.  Return a list of
        FOVs such that filter_fn(FOV) returns True.  The returned list is sorted based on the key_fn
        callable, which by default matches the order of fov.name.
        """
        return self.fovs(filter_fn=lambda fov: fov.name in names)

    def __getitem__(self, item):
        fovs = self.fovs_by_name(item)
        if len(fovs) == 0:
            raise IndexError(f"No field of view with name \"{item}\"")
        return fovs[0]

    def keys(self):
        return (fov.name for fov in self.fovs())

    def values(self):
        return (fov for fov in self.fovs())

    def items(self):
        return ((fov.name, fov) for fov in self.fovs())

    @property
    def codebook(self) -> Codebook:
        return self._codebook

    @property
    def extras(self):
        return self._extras<|MERGE_RESOLUTION|>--- conflicted
+++ resolved
@@ -142,15 +142,9 @@
             info = '\n    '.join(
                 f" Group {k}: "
                 f" <starfish.ImageStack "
-<<<<<<< HEAD
-                f"""({len(v._permitted_rounds) if v._permitted_rounds else 0, 
-                    len(v._permitted_chs) if v._permitted_chs else 0,
-                 len(v._permitted_zplanes) if v._permitted_zplanes else 0, y_size, x_size})>"""
-=======
                 f"""({len(v._permitted_rounds) if v._permitted_rounds else 1, 
                     len(v._permitted_chs) if v._permitted_chs else 1,
                  len(v._permitted_zplanes) if v._permitted_zplanes else 1, y_size, x_size})>"""
->>>>>>> 6261a73c
                 for k, v in enumerate(groups)
             )
             all_groups[name] = f'{info}'
