import os
import sys
import tempfile

import numpy as np

import starfish
from starfish import IntensityTable
from starfish.spots import AssignTargets
from starfish.types import Coordinates, Features

ROOT_DIR = os.path.dirname(os.path.dirname(os.path.abspath(starfish.__file__)))
os.environ["USE_TEST_DATA"] = "1"
sys.path.append(os.path.join(ROOT_DIR, "notebooks", "py"))


def test_iss_pipeline_cropped_data():

    # set random seed to errors provoked by optimization functions
    np.random.seed(777)

    iss = __import__('ISS')

    white_top_hat_filtered_image = iss.filtered_imgs

    # # pick a random part of the registered image and assert on it
    expected_filtered_values = np.array(
        [[0.1041123, 0.09968718, 0.09358358, 0.09781034, 0.08943313, 0.08853284,
          0.08714428, 0.07518119, 0.07139697, 0.0585336, ],
         [0.09318685, 0.09127947, 0.0890364, 0.094728, 0.08799877, 0.08693064,
          0.08230717, 0.06738383, 0.05857938, 0.04223698],
         [0.08331426, 0.0812543, 0.08534371, 0.0894789, 0.09184404, 0.08274967,
          0.0732433, 0.05564965, 0.04577706, 0.03411917],
         [0.06741435, 0.07370108, 0.06511024, 0.07193103, 0.07333485, 0.07672236,
          0.06019684, 0.04415961, 0.03649958, 0.02737468],
         [0.05780118, 0.06402685, 0.05947966, 0.05598535, 0.05192646, 0.04870679,
          0.04164187, 0.03291371, 0.03030441, 0.02694743],
         [0.04649424, 0.06117342, 0.05899138, 0.05101091, 0.03639277, 0.03379873,
          0.03382925, 0.0282597, 0.02383459, 0.01651026],
         [0.0414435, 0.04603647, 0.05458152, 0.04969863, 0.03799496, 0.0325475,
          0.02928206, 0.02685588, 0.02172885, 0.01722743],
         [0.04107728, 0.04161135, 0.04798963, 0.05156023, 0.03952087, 0.02899214,
          0.02589456, 0.02824444, 0.01815823, 0.01557945],
         [0.03901731, 0.03302052, 0.03498893, 0.03929199, 0.03695735, 0.02943466,
          0.01945525, 0.01869231, 0.01666284, 0.01240558],
         [0.02664226, 0.02386511, 0.02206454, 0.02978561, 0.03265431, 0.0265507,
          0.02214084, 0.01844815, 0.01542687, 0.01353475]],
        dtype=np.float32
    )

    assert white_top_hat_filtered_image.xarray.dtype == np.float32

    assert np.allclose(
        expected_filtered_values,
        white_top_hat_filtered_image.xarray[2, 2, 0, 40:50, 40:50]
    )

    registered_image = iss.registered_imgs

    expected_registered_values = np.array(
        [[9.972601e-03, 4.410370e-03, 3.392192e-03, 1.687834e-03, 1.880155e-04,
          0.000000e+00, 1.047019e-04, 1.578360e-05, 1.069453e-03, 6.543968e-03],
         [1.456979e-02, 9.646147e-03, 8.203185e-03, 5.936079e-03, 1.839891e-03,
          3.569032e-04, 5.237808e-04, 3.792955e-04, 4.592746e-05, 1.088151e-03],
         [2.313178e-02, 1.586836e-02, 1.240375e-02, 9.513815e-03, 3.563545e-03,
          1.488329e-03, 1.326624e-03, 2.939297e-04, 5.607218e-04, 3.690171e-03],
         [3.531289e-02, 2.446796e-02, 1.964004e-02, 1.258251e-02, 7.771713e-03,
          4.918387e-03, 2.766922e-03, 3.267574e-04, 4.892451e-04, 5.261183e-03],
         [5.146676e-02, 3.794888e-02, 3.141785e-02, 2.312119e-02, 1.555709e-02,
          9.402979e-03, 6.135746e-03, 7.547007e-04, 1.231891e-03, 2.656648e-03],
         [5.952225e-02, 5.170041e-02, 4.459279e-02, 3.416265e-02, 2.403326e-02,
          1.659481e-02, 1.189285e-02, 4.377660e-03, 1.810592e-03, 1.729033e-03],
         [5.872828e-02, 5.881007e-02, 5.405803e-02, 4.143796e-02, 3.181438e-02,
          2.468321e-02, 1.451422e-02, 6.834699e-03, 6.021897e-03, 2.588449e-03],
         [4.815195e-02, 5.578594e-02, 5.535153e-02, 4.701486e-02, 3.499170e-02,
          2.584777e-02, 1.871042e-02, 1.036013e-02, 8.698075e-03, 2.945077e-03],
         [4.108098e-02, 4.543370e-02, 4.911040e-02, 4.965232e-02, 4.022935e-02,
          2.973786e-02, 1.956365e-02, 1.386791e-02, 8.811617e-03, 6.941982e-03],
         [3.560406e-02, 3.779930e-02, 4.068928e-02, 4.668610e-02, 4.536487e-02,
          3.364870e-02, 2.244582e-02, 1.683235e-02, 1.113740e-02, 1.012298e-02]],
        dtype=np.float32
    )

    assert np.allclose(
        expected_registered_values,
        registered_image.xarray[2, 2, 0, 40:50, 40:50]
    )

    pipeline_log = registered_image.log

    assert pipeline_log[0]['method'] == 'WhiteTophat'
    assert pipeline_log[1]['method'] == 'Warp'
    assert pipeline_log[2]['method'] == 'BlobDetector'

    intensities = iss.intensities

    # assert that the number of spots detected is 99
    assert intensities.sizes[Features.AXIS] == 99

    # decode
    decoded = iss.decoded

    # decoding identifies 4 genes, each with 1 count
    genes, gene_counts = iss.genes, iss.counts
    assert np.array_equal(genes, np.array(['ACTB', 'CD68', 'CTSL2', 'EPCAM',
                                           'ETV4', 'GAPDH', 'GUS', 'HER2', 'RAC1',
                                           'TFRC', 'TP53', 'VEGF']))
    assert np.array_equal(gene_counts, [20, 1, 5, 2, 1, 11, 1, 3, 2, 1, 1, 2])

    masks = iss.masks

    seg = iss.seg

    # segmentation identifies only one cell
    assert seg._segmentation_instance.num_cells == 1

    # assign targets
    lab = AssignTargets.Label()
    assigned = lab.run(masks, decoded)

    pipeline_log = assigned.get_log()

    # assert tht physical coordinates were transferred
    assert Coordinates.X in assigned.coords
    assert Coordinates.Y in assigned.coords
    assert Coordinates.Z in assigned.coords

<<<<<<< HEAD
    # assert pipeline_log[0]['method'] == 'WhiteTophat'
    # assert pipeline_log[1]['method'] == 'Warp'
    # assert pipeline_log[3]['method'] == 'BlobDetector'
=======
    assert pipeline_log[0]['method'] == 'WhiteTophat'
    assert pipeline_log[1]['method'] == 'Warp'
    assert pipeline_log[2]['method'] == 'BlobDetector'
>>>>>>> b7584a6c

    # Test serialization / deserialization of IntensityTable log
    fp = tempfile.NamedTemporaryFile()
    assigned.to_netcdf(fp.name)
    loaded_intensities = IntensityTable.open_netcdf(fp.name)
    # pipeline_log = loaded_intensities.get_log()

<<<<<<< HEAD
    # assert pipeline_log[0]['method'] == 'WhiteTophat'
    # assert pipeline_log[1]['method'] == 'Warp'
    # assert pipeline_log[3]['method'] == 'BlobDetector'
=======
    assert pipeline_log[0]['method'] == 'WhiteTophat'
    assert pipeline_log[1]['method'] == 'Warp'
    assert pipeline_log[2]['method'] == 'BlobDetector'
>>>>>>> b7584a6c

    # 28 of the spots are assigned to cell 1 (although most spots do not decode!)
    assert np.sum(assigned['cell_id'] == '1') == 28<|MERGE_RESOLUTION|>--- conflicted
+++ resolved
@@ -125,15 +125,10 @@
     assert Coordinates.Y in assigned.coords
     assert Coordinates.Z in assigned.coords
 
-<<<<<<< HEAD
     # assert pipeline_log[0]['method'] == 'WhiteTophat'
     # assert pipeline_log[1]['method'] == 'Warp'
     # assert pipeline_log[3]['method'] == 'BlobDetector'
-=======
-    assert pipeline_log[0]['method'] == 'WhiteTophat'
-    assert pipeline_log[1]['method'] == 'Warp'
-    assert pipeline_log[2]['method'] == 'BlobDetector'
->>>>>>> b7584a6c
+
 
     # Test serialization / deserialization of IntensityTable log
     fp = tempfile.NamedTemporaryFile()
@@ -141,15 +136,10 @@
     loaded_intensities = IntensityTable.open_netcdf(fp.name)
     # pipeline_log = loaded_intensities.get_log()
 
-<<<<<<< HEAD
     # assert pipeline_log[0]['method'] == 'WhiteTophat'
     # assert pipeline_log[1]['method'] == 'Warp'
     # assert pipeline_log[3]['method'] == 'BlobDetector'
-=======
-    assert pipeline_log[0]['method'] == 'WhiteTophat'
-    assert pipeline_log[1]['method'] == 'Warp'
-    assert pipeline_log[2]['method'] == 'BlobDetector'
->>>>>>> b7584a6c
+
 
     # 28 of the spots are assigned to cell 1 (although most spots do not decode!)
     assert np.sum(assigned['cell_id'] == '1') == 28